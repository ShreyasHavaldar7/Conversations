<<<<<<< HEAD
from __future__ import annotations
import uuid
import random
from typing import Iterable, Sequence
from collections import Counter

from models.item import Item
from models.player import Player, PlayerSnapshot 
=======
from collections import Counter

from models.player import Item, Player, PlayerSnapshot
>>>>>>> 9f28ec25

# Creating a player for Group 10


class Player10(Player):
<<<<<<< HEAD
    """
    Hybrid policy:

      • Turn 0 (empty history) → Edge-case opener:
          - Prefer single-subject item (coherence-friendly for others to echo),
            break ties by highest importance, random among top ties.
          - If no single-subject items exist, pick highest-importance overall.

      • If there are already two consecutive pauses → Keepalive:
          - Propose a safe, non-repeated item to avoid a 3rd pause ending the game
            (spec: "If there are three consecutive pauses, ... ends prematurely").

      • Immediately after a pause → Freshness maximizer:
          - Choose a non-repeated item whose subjects are novel w.r.t. the last
            5 non-pause turns before the pause (spec Freshness).
          - Prefer 2-subject items with both novel (+2), then 1 novel (+1),
            tie-break by importance.

      • Otherwise → General scoring (Player10-style):
          - Score = importance + coherence + freshness + nonmonotonousness
            (individual bonus tracked but not added to total), choose the max.
          - If best score < 0, pass.

    Spec rules cited:
      - Freshness: post-pause novel subjects (+1 / +2).
      - Nonrepetition: repeats have zero importance; also incur -1 nonmonotonousness.
      - Nonmonotonousness: subject appearing in each of previous three items → -1.
      - Early termination: three consecutive pauses end the conversation.
    """

    # -------- init --------
    def __init__(self, snapshot: PlayerSnapshot, conversation_length: int) -> None:
        super().__init__(snapshot, conversation_length)
        self._seen_item_ids: set[uuid.UUID] = set()
        self._S = len(self.preferences)
        self._rank1: dict[int, int] = {subj: i + 1 for i, subj in enumerate(self.preferences)}

    # -------- public API --------
    def propose_item(self, history: list[Item]) -> Item | None:
        # Update repeats cache
        self._refresh_seen_ids(history)

        # Turn 0: use opener logic only here
        if not history:
            return self._pick_first_turn_opener()

        # Keepalive if two pauses already
        if self._trailing_pause_count(history) >= 2:
            return self._pick_safe_keepalive(history)

        # Freshness mode: immediately after a pause
        if self._last_was_pause(history):
            cand = self._pick_fresh_post_pause(history)
            if cand is not None:
                return cand
            # else fall through to general scoring

        # Default: general scoring (importance + coherence + freshness + nonmonotonousness)
        return self._general_scoring_best(history)

    # -------- Turn 0 opener --------
    def _pick_first_turn_opener(self) -> Item | None:
        # Prefer single-subject items
        single_subject = [it for it in self.memory_bank if len(self._subjects_of(it)) == 1]
        pool = single_subject if single_subject else list(self.memory_bank)
        if not pool:
            return None
        max_imp = max(float(getattr(it, "importance", 0.0)) for it in pool)
        top = [it for it in pool if float(getattr(it, "importance", 0.0)) == max_imp]
        return random.choice(top)

    # -------- Freshness logic (post-pause) --------
    def _pick_fresh_post_pause(self, history: Sequence[Item]) -> Item | None:
        recent_subjects = self._subjects_in_last_n_nonpause_before_index(
            history, idx=len(history) - 1, n=5
        )
        best_item: Item | None = None
        best_key: tuple[int, float] | None = None  # (novelty_count, importance)

        for item in self._iter_unused_items():
            subs = self._subjects_of(item)
            if not subs:
                continue
            novelty = sum(1 for s in subs if s not in recent_subjects)
            if novelty == 0:
                continue
            key = (novelty, float(getattr(item, "importance", 0.0)))
            if best_key is None or key > best_key:
                best_item, best_key = item, key

        return best_item

    # -------- General scoring (Player10-style) --------
    def _general_scoring_best(self, history: list[Item]) -> Item | None:
        best_item = None
        best_score = float("-inf")

        for item in self.memory_bank:
            if self._is_repeated(item, history):
                continue
            impact = self._calculate_turn_score_impact(item, history)
            score = impact["total"]
            if score > best_score:
                best_score = score
                best_item = item

        return best_item if best_score >= 0 else None

    def _calculate_turn_score_impact(self, item: Item | None, history: list[Item]) -> dict:
        if item is None:
            return {"total": 0.0}

        turn_idx = len(history)
        impact: dict[str, float] = {}

        is_repeated = self._is_repeated(item, history)
        if is_repeated:
            impact["importance"] = 0.0
            impact["coherence"] = 0.0
            impact["freshness"] = 0.0
            impact["nonmonotonousness"] = self.__calculate_nonmonotonousness_score(
                turn_idx, item, repeated=True, history=history
            )
        else:
            impact["importance"] = float(getattr(item, "importance", 0.0))
            impact["coherence"] = self.__calculate_coherence_score(turn_idx, item, history)
            impact["freshness"] = self.__calculate_freshness_score(turn_idx, item, history)
            impact["nonmonotonousness"] = self.__calculate_nonmonotonousness_score(
                turn_idx, item, repeated=False, history=history
            )

        # Track individual (not added to total here; keep consistent with your version)
        preferences = self.preferences
        bonuses = [
            1 - (preferences.index(s) / len(preferences))
            for s in item.subjects
            if s in preferences
        ]
        impact["individual"] = sum(bonuses) / len(bonuses) if bonuses else 0.0

        impact["total"] = sum(
            v for k, v in impact.items()
            if k in ["importance", "coherence", "freshness", "nonmonotonousness"]
        )
        return impact

    # -------- Scoring helpers --------
    def __calculate_freshness_score(self, i: int, current_item: Item, history: list[Item]) -> float:
        # Only award freshness if previous turn was a pause
        if i == 0:
            return 0.0
        if i > 0 and i <= len(history) and not self._is_pause(history[i - 1]):
            return 0.0

        prior_items = (item for item in history[max(0, i - 6): i - 1] if not self._is_pause(item))
        prior_subjects = {s for item in prior_items for s in item.subjects}
        novel_subjects = [s for s in current_item.subjects if s not in prior_subjects]
        return float(len(novel_subjects))

    def __calculate_coherence_score(self, i: int, current_item: Item, history: list[Item]) -> float:
        context_items = []
        # Past up to 3 (stop at pause)
        for j in range(i - 1, max(-1, i - 4), -1):
            if j < 0 or self._is_pause(history[j]):
                break
            context_items.append(history[j])
        # (Future side included for symmetry but usually empty at proposal time)
        for j in range(i + 1, min(len(history), i + 4)):
            if self._is_pause(history[j]):
                break
            context_items.append(history[j])

        context_subject_counts = Counter(s for item in context_items for s in item.subjects)
        score = 0.0
        if not all(subject in context_subject_counts for subject in current_item.subjects):
            score -= 1.0
        if all(context_subject_counts.get(s, 0) >= 2 for s in current_item.subjects):
            score += 1.0
        return score

    def __calculate_nonmonotonousness_score(
        self, i: int, current_item: Item, repeated: bool, history: list[Item]
    ) -> float:
        if repeated:
            return -1.0  # repeated items lose one point
        if i < 3:
            return 0.0
        last_three_items = [history[j] for j in range(i - 3, i)]
        if all(
            (it is not None) and (not self._is_pause(it)) and any(s in it.subjects for s in current_item.subjects)
            for it in last_three_items
        ):
            return -1.0
        return 0.0

    # -------- shared helpers --------
    def _iter_unused_items(self) -> Iterable[Item]:
        for item in self.memory_bank:
            item_id = getattr(item, "id", None)
            if item_id is not None and item_id in self._seen_item_ids:
                continue
            yield item

    def _is_repeated(self, item: Item, history: Sequence[Item]) -> bool:
        item_id = getattr(item, "id", None)
        if item_id is None:
            return False
        for it in history:
            if self._is_pause(it):
                continue
            if getattr(it, "id", None) == item_id:
                return True
        return False

    @staticmethod
    def _is_pause(x: object) -> bool:
        if x is None:
            return True
        is_pause_attr = getattr(x, "is_pause", None)
        if isinstance(is_pause_attr, bool):
            return is_pause_attr
        subs = getattr(x, "subjects", None)
        return subs is None or len(subs) == 0

    @staticmethod
    def _subjects_of(x: Item) -> tuple[int, ...]:
        subs = getattr(x, "subjects", ())
        return tuple(subs or ())

    def _last_was_pause(self, history: Sequence[Item]) -> bool:
        return len(history) > 0 and self._is_pause(history[-1])

    def _trailing_pause_count(self, history: Sequence[Item]) -> int:
        c = 0
        for i in range(len(history) - 1, -1, -1):
            if self._is_pause(history[i]):
                c += 1
            else:
                break
        return c

    def _subjects_in_last_n_nonpause_before_index(
        self, history: Sequence[Item], idx: int, n: int
    ) -> set[int]:
        out: set[int] = set()
        count = 0
        for j in range(idx - 1, -1, -1):
            if self._is_pause(history[j]):
                continue
            out.update(self._subjects_of(history[j]))
            count += 1
            if count >= n:
                break
        return out

    def _refresh_seen_ids(self, history: Sequence[Item]) -> None:
        for it in history:
            if self._is_pause(it):
                continue
            item_id = getattr(it, "id", None)
            if item_id is not None:
                self._seen_item_ids.add(item_id)

    def _pick_safe_keepalive(self, history: Sequence[Item]) -> Item | None:
        last_three_subject_sets: list[set[int]] = []
        i = len(history) - 1
        while i >= 0 and self._is_pause(history[i]):
            i -= 1
        k = 0
        while i >= 0 and k < 3:
            if not self._is_pause(history[i]):
                last_three_subject_sets.append(set(self._subjects_of(history[i])))
                k += 1
            i -= 1

        def triggers_streak_penalty(candidate: Item) -> bool:
            if len(last_three_subject_sets) < 3:
                return False
            cand_subs = set(self._subjects_of(candidate))
            if not cand_subs:
                return False
            intersection = set.intersection(*last_three_subject_sets) if last_three_subject_sets else set()
            return any(s in intersection for s in cand_subs)

        best: Item | None = None
        best_key: tuple[int, float] | None = None  # (penalty_ok (1/0), importance)

        for item in self._iter_unused_items():
            penalty = triggers_streak_penalty(item)
            key = (0 if penalty else 1, float(getattr(item, "importance", 0.0)))
            if best_key is None or key > best_key:
                best, best_key = item, key

        return best
=======
	"""
	Player for Group 10
	"""

	def __init__(self, snapshot: PlayerSnapshot, conversation_length: int) -> None:  # noqa: F821
		"""
		Initialize the player
		"""
		super().__init__(snapshot, conversation_length)

	def propose_item(self, history: list[Item]) -> Item | None:
		"""
		Propose an item from memory bank with maximum turn score impact
		"""

		best_item = None
		best_score = float('-inf')

		for item in self.memory_bank:
			impact = self._calculate_turn_score_impact(item, history)
			score = impact['total']

			if score > best_score:
				best_score = score
				best_item = item
		if score < 0:
			return None
		return best_item

	def __calculate_freshness_score(self, i: int, current_item: Item, history: list[Item]) -> float:
		if i == 0:
			return 0.0

		# Check if the previous item exists and is not None
		if i > 0 and i <= len(history) and history[i - 1] is not None:
			return 0.0

		prior_items = (item for item in history[max(0, i - 6) : i - 1] if item is not None)
		prior_subjects = {s for item in prior_items for s in item.subjects}

		novel_subjects = [s for s in current_item.subjects if s not in prior_subjects]

		return float(len(novel_subjects))

	def __calculate_coherence_score(self, i: int, current_item: Item, history: list[Item]) -> float:
		context_items = []

		for j in range(i - 1, max(-1, i - 4), -1):
			if history[j] is None:
				break
			context_items.append(history[j])

		for j in range(i + 1, min(len(history), i + 4)):
			if history[j] is None:
				break
			context_items.append(history[j])

		context_subject_counts = Counter(s for item in context_items for s in item.subjects)
		score = 0.0

		if not all(subject in context_subject_counts for subject in current_item.subjects):
			score -= 1.0

		if all(context_subject_counts.get(s, 0) >= 2 for s in current_item.subjects):
			score += 1.0

		return score

	def __calculate_nonmonotonousness_score(
		self, i: int, current_item: Item, repeated: bool, history: list[Item]
	) -> float:
		if repeated:
			return -1.0

		if i < 3:
			return 0.0

		last_three_items = [history[j] for j in range(i - 3, i)]
		if all(
			item and any(s in item.subjects for s in current_item.subjects)
			for item in last_three_items
		):
			return -1.0

		return 0.0

	def _calculate_turn_score_impact(self, item: Item | None, history: list[Item]) -> dict:
		if item is None:
			return {'total': 0.0}

		# Calculate what the turn index would be if we added this item
		# If history is empty, this would be the first turn (index 0)
		# Otherwise, it would be the next turn (current length)
		turn_idx = len(history)

		impact = {}

		is_repeated = any(
			existing_item and existing_item.id == item.id for existing_item in history[:-1]
		)

		if is_repeated:
			impact['importance'] = 0.0
			impact['coherence'] = 0.0
			impact['freshness'] = 0.0
			impact['nonmonotonousness'] = self.__calculate_nonmonotonousness_score(
				turn_idx, item, repeated=True, history=history
			)
		else:
			impact['importance'] = item.importance
			impact['coherence'] = self.__calculate_coherence_score(turn_idx, item, history)
			impact['freshness'] = self.__calculate_freshness_score(turn_idx, item, history)
			impact['nonmonotonousness'] = self.__calculate_nonmonotonousness_score(
				turn_idx, item, repeated=False, history=history
			)

		# For individual bonus, we need to find the last player who spoke
		# This is a simplified approach - in practice you might need more context
		individual_bonus = 0.0
		preferences = self.preferences
		bonuses = [
			1 - preferences.index(s) / len(preferences) for s in item.subjects if s in preferences
		]
		if bonuses:
			individual_bonus = sum(bonuses) / len(bonuses)
		impact['individual'] = individual_bonus
		impact['total'] = sum(
			v
			for k, v in impact.items()
			if k in ['importance', 'coherence', 'freshness', 'nonmonotonousness']
		)

		return impact
>>>>>>> 9f28ec25
<|MERGE_RESOLUTION|>--- conflicted
+++ resolved
@@ -1,4 +1,3 @@
-<<<<<<< HEAD
 from __future__ import annotations
 import uuid
 import random
@@ -7,17 +6,12 @@
 
 from models.item import Item
 from models.player import Player, PlayerSnapshot 
-=======
-from collections import Counter
-
-from models.player import Item, Player, PlayerSnapshot
->>>>>>> 9f28ec25
+
 
 # Creating a player for Group 10
 
 
 class Player10(Player):
-<<<<<<< HEAD
     """
     Hybrid policy:
 
@@ -311,139 +305,4 @@
             if best_key is None or key > best_key:
                 best, best_key = item, key
 
-        return best
-=======
-	"""
-	Player for Group 10
-	"""
-
-	def __init__(self, snapshot: PlayerSnapshot, conversation_length: int) -> None:  # noqa: F821
-		"""
-		Initialize the player
-		"""
-		super().__init__(snapshot, conversation_length)
-
-	def propose_item(self, history: list[Item]) -> Item | None:
-		"""
-		Propose an item from memory bank with maximum turn score impact
-		"""
-
-		best_item = None
-		best_score = float('-inf')
-
-		for item in self.memory_bank:
-			impact = self._calculate_turn_score_impact(item, history)
-			score = impact['total']
-
-			if score > best_score:
-				best_score = score
-				best_item = item
-		if score < 0:
-			return None
-		return best_item
-
-	def __calculate_freshness_score(self, i: int, current_item: Item, history: list[Item]) -> float:
-		if i == 0:
-			return 0.0
-
-		# Check if the previous item exists and is not None
-		if i > 0 and i <= len(history) and history[i - 1] is not None:
-			return 0.0
-
-		prior_items = (item for item in history[max(0, i - 6) : i - 1] if item is not None)
-		prior_subjects = {s for item in prior_items for s in item.subjects}
-
-		novel_subjects = [s for s in current_item.subjects if s not in prior_subjects]
-
-		return float(len(novel_subjects))
-
-	def __calculate_coherence_score(self, i: int, current_item: Item, history: list[Item]) -> float:
-		context_items = []
-
-		for j in range(i - 1, max(-1, i - 4), -1):
-			if history[j] is None:
-				break
-			context_items.append(history[j])
-
-		for j in range(i + 1, min(len(history), i + 4)):
-			if history[j] is None:
-				break
-			context_items.append(history[j])
-
-		context_subject_counts = Counter(s for item in context_items for s in item.subjects)
-		score = 0.0
-
-		if not all(subject in context_subject_counts for subject in current_item.subjects):
-			score -= 1.0
-
-		if all(context_subject_counts.get(s, 0) >= 2 for s in current_item.subjects):
-			score += 1.0
-
-		return score
-
-	def __calculate_nonmonotonousness_score(
-		self, i: int, current_item: Item, repeated: bool, history: list[Item]
-	) -> float:
-		if repeated:
-			return -1.0
-
-		if i < 3:
-			return 0.0
-
-		last_three_items = [history[j] for j in range(i - 3, i)]
-		if all(
-			item and any(s in item.subjects for s in current_item.subjects)
-			for item in last_three_items
-		):
-			return -1.0
-
-		return 0.0
-
-	def _calculate_turn_score_impact(self, item: Item | None, history: list[Item]) -> dict:
-		if item is None:
-			return {'total': 0.0}
-
-		# Calculate what the turn index would be if we added this item
-		# If history is empty, this would be the first turn (index 0)
-		# Otherwise, it would be the next turn (current length)
-		turn_idx = len(history)
-
-		impact = {}
-
-		is_repeated = any(
-			existing_item and existing_item.id == item.id for existing_item in history[:-1]
-		)
-
-		if is_repeated:
-			impact['importance'] = 0.0
-			impact['coherence'] = 0.0
-			impact['freshness'] = 0.0
-			impact['nonmonotonousness'] = self.__calculate_nonmonotonousness_score(
-				turn_idx, item, repeated=True, history=history
-			)
-		else:
-			impact['importance'] = item.importance
-			impact['coherence'] = self.__calculate_coherence_score(turn_idx, item, history)
-			impact['freshness'] = self.__calculate_freshness_score(turn_idx, item, history)
-			impact['nonmonotonousness'] = self.__calculate_nonmonotonousness_score(
-				turn_idx, item, repeated=False, history=history
-			)
-
-		# For individual bonus, we need to find the last player who spoke
-		# This is a simplified approach - in practice you might need more context
-		individual_bonus = 0.0
-		preferences = self.preferences
-		bonuses = [
-			1 - preferences.index(s) / len(preferences) for s in item.subjects if s in preferences
-		]
-		if bonuses:
-			individual_bonus = sum(bonuses) / len(bonuses)
-		impact['individual'] = individual_bonus
-		impact['total'] = sum(
-			v
-			for k, v in impact.items()
-			if k in ['importance', 'coherence', 'freshness', 'nonmonotonousness']
-		)
-
-		return impact
->>>>>>> 9f28ec25
+        return best